<<<<<<< HEAD
FROM hashicorp/vault:1.17.1 AS donor
=======
FROM hashicorp/vault:1.17.5 AS donor
>>>>>>> 5793544b

FROM python:3.12.5-slim AS final

COPY --from=donor /bin/vault /usr/bin/vault

COPY requirements.txt /requirements.txt
RUN pip install -r /requirements.txt

COPY . /scripts/

WORKDIR /scripts/bin<|MERGE_RESOLUTION|>--- conflicted
+++ resolved
@@ -1,8 +1,4 @@
-<<<<<<< HEAD
-FROM hashicorp/vault:1.17.1 AS donor
-=======
 FROM hashicorp/vault:1.17.5 AS donor
->>>>>>> 5793544b
 
 FROM python:3.12.5-slim AS final
 
