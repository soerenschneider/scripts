#!/usr/bin/env python3

import argparse
import io
import json
import logging
import os
import sys
import shutil
import socket
import stat
import urllib.parse
import uuid

from abc import ABC, abstractmethod
from datetime import datetime, timezone
from pathlib import Path
from typing import List, Optional, Dict, Tuple, Any

import iso8601
import requests
from urllib3.util.retry import Retry
from requests.adapters import HTTPAdapter

CMD_ADD_SECRET_ID = "add-secret-id"
CMD_LIST_SECRET_ID_ACCESSORS = "list-secret-id-accessors"
CMD_DESTROY_ALL_SECRET_ACCESSOR_ID = "destroy-all-secret-ids"
CMD_DESTROY_SECRET_ACCESSOR_ID = "destroy-secret-id"
CMD_DELETE_ROLE = "delete-role"
CMD_GET_ROLE_ID = "get-role-id"
CMD_LIST_ROLES = "list-roles"
CMD_LOGIN_APPROLE = "login"
CMD_LOOKUP_SECRET_ID = "lookup-secret-id"
CMD_ROTATE_SECRET_ID = "rotate-secret-id"
CMD_UNWRAP_SECRET_ID = "unwrap-secret-id"

TOKEN_HEADER = "X-VAULT-TOKEN"


class SecretIdRotationStrategy(ABC):
    @abstractmethod
    def rotate(self, creation_time: datetime, expiration_time: datetime) -> bool:
        pass


class JsonOutput(ABC):
    @abstractmethod
    def communicate(self, success: bool, pairs: Dict) -> None:
        pass


class VaultException(Exception):
    def __init__(self, status_code: int, url: str = None, text: str = None):
        self.status_code = status_code
        self.url = url
        self.text = text


class VaultClient:
    def __init__(self, addr: str = None,
                 token: str = None,
                 mount_path: str = "approle",
                 rotation_strategy: SecretIdRotationStrategy = None,
                 backoff_attempts: int = 5):
        if addr:
            self._vault_address = addr
        else:
            self._vault_address = os.getenv("VAULT_ADDR")
            if not self._vault_address:
                raise ValueError("No 'VAULT_ADDR' defined")

        self._vault_token = token

        # define mount path for the appengine
        if not mount_path:
            raise ValueError(f"Illegal mount path: {mount_path}")
        self._mount_path = mount_path

        if not rotation_strategy:
            rotation_strategy = DefaultRotationStrategy()
        self.rotation_strategy = rotation_strategy

        self._http_pool = requests.Session()
        if backoff_attempts:
            retries = Retry(total=backoff_attempts, backoff_factor=1, status_forcelist=[500, 502, 503, 504])
            self._http_pool.mount("http://", HTTPAdapter(max_retries=retries))
            self._http_pool.mount("https://", HTTPAdapter(max_retries=retries))

    def _load_vault_token(self):
        self._vault_token = os.getenv("VAULT_TOKEN")

        vault_token_file = Path.home() / ".vault-token"
        if not self._vault_token:
            logging.info("Could not find 'VAULT_TOKEN', trying to read token from '%s'", vault_token_file)
            if vault_token_file.is_file():
                self._vault_token = vault_token_file.read_text(encoding="utf-8").rstrip("\n")

        if not self._vault_token:
            raise ValueError(f"Neither 'VAULT_TOKEN' defined nor '{vault_token_file}' existent")

    def _get_vault_token(self) -> str:
        # lazy-load vault token as it's not required for all operations
        if not self._vault_token:
            self._load_vault_token()
        return self._vault_token

    def get_secret_id_accessors(self, role_name: str) -> List[str]:
        url = urllib.parse.urljoin(
            self._vault_address,
            f"v1/auth/{self._mount_path}/role/{role_name}/secret-id?list=true",
        )
        resp = self._http_pool.get(url=url, headers={TOKEN_HEADER: self._get_vault_token()})
        if resp.ok:
            return resp.json()["data"]["keys"]
        if resp.status_code == 404:
            return []
        raise VaultException(resp.status_code, url, resp.text)

    def destroy_secret_id_accessors(self, role_name: str, secret_id_accessors: List[str] = None) -> Tuple[int, int]:
        destroyed, error = 0, 0
        if not secret_id_accessors:
            secret_id_accessors = self.get_secret_id_accessors(role_name)

        for sia in secret_id_accessors:
            if self.destroy_secret_id_accessor(role_name, sia):
                destroyed += 1
            else:
                error += 1
        return destroyed, error

    def destroy_secret_id_accessor(self, role_name: str, secret_id_accessor: str) -> bool:
        return self.destroy_secret_id(role_name, secret_id_accessor, True)

    def destroy_secret_id(self, role_name: str, secret_id: str, is_accessor: bool = False) -> bool:
        data = {}
        if is_accessor:
            name = "secret-id-accessor"
            data["secret_id_accessor"] = secret_id
        else:
            name = "secret-id"
            data["secret_id"] = secret_id

        url = urllib.parse.urljoin(
            self._vault_address,
            f"v1/auth/{self._mount_path}/role/{role_name}/{name}/destroy",
        )
        resp = self._http_pool.post(
            url=url, data=data, headers={TOKEN_HEADER: self._get_vault_token()}
        )
        if resp.ok:
            return True
        raise VaultException(resp.status_code, url, resp.text)

    def delete_role(self, role_name: str) -> bool:
        url = urllib.parse.urljoin(
            self._vault_address, f"v1/auth/{self._mount_path}/role/{role_name}"
        )
        resp = self._http_pool.delete(url=url, headers={TOKEN_HEADER: self._get_vault_token()})
        if resp.ok:
            return True
        raise VaultException(resp.status_code, url, resp.text)

    def list_role_names(self) -> List[str]:
        url = urllib.parse.urljoin(
            self._vault_address, f"v1/auth/{self._mount_path}/role?list=true"
        )
        resp = self._http_pool.get(url=url, headers={TOKEN_HEADER: self._get_vault_token()})
        if resp.ok:
            return resp.json()["data"]["keys"]
        # vault actually misuses this status code instead of returning an empty list with a correct status code
        if resp.status_code == 404:
            return []
        raise VaultException(resp.status_code, url, resp.text)

    def get_role_id(self, role_name: str) -> Optional[str]:
        url = urllib.parse.urljoin(
            self._vault_address, f"v1/auth/{self._mount_path}/role/{role_name}/role-id"
        )
        resp = self._http_pool.get(url=url, headers={TOKEN_HEADER: self._get_vault_token()})
        if resp.ok:
            return resp.json()["data"]["role_id"]
        raise VaultException(resp.status_code, url, resp.text)

    def set_secret_id(self, role_name: str, secret_id: str = None, wrap_ttl: int = None, cidrs: List[str] = None, metadata: Dict[str, Any] = None) -> Dict:
        if not isinstance(metadata, Dict) or not metadata:
            metadata = {}

        if not isinstance(cidrs, List) or cidrs is None:
            cidrs = []

        endpoint = "secret-id"
        data = {
            "cidr_list": cidrs,
            "token_bound_cidrs": cidrs,
        }

        # only attach metadata if defined
        if metadata:
            data["metadata"] = json.dumps(metadata)

        # if the secret_id is created on client side, include it in the request and adjust the endpoint accordingly
        if secret_id:
            data["secret_id"] = secret_id
            endpoint = f"custom-{endpoint}"

        url = urllib.parse.urljoin(self._vault_address, f"v1/auth/{self._mount_path}/role/{role_name}/{endpoint}")
        headers = {TOKEN_HEADER: self._get_vault_token()}
        if wrap_ttl:
            headers["X-Vault-Wrap-TTL"] = f"{wrap_ttl}s"

        resp = self._http_pool.post(url=url, headers=headers, data=data)
        if not resp.ok:
            raise VaultException(resp.status_code, url, resp.text)

        if wrap_ttl:
            return resp.json()["wrap_info"]
        return resp.json()["data"]

    def lookup_secret_id_accessor(self, role_name: str, secret_id_accessor: str) -> Dict[str, Any]:
        return self.lookup_secret_id(role_name, secret_id_accessor, True)

    def lookup_secret_id(self, role_name: str, secret_id: str, is_accessor: bool = False) -> Dict[str, Any]:
        data = {}
        if is_accessor:
            name = "secret-id-accessor"
            data["secret_id_accessor"] = secret_id
        else:
            name = "secret-id"
            data["secret_id"] = secret_id

        url = urllib.parse.urljoin(self._vault_address, f"v1/auth/{self._mount_path}/role/{role_name}/{name}/lookup")
        resp = self._http_pool.post(url=url, headers={TOKEN_HEADER: self._get_vault_token()}, data=data)
        if resp.ok:
            return resp.json()["data"]

        raise VaultException(resp.status_code, url, resp.text)

    def rotate_secret_id(self, role_id: str, secret_id: str, role_name: str = None) -> Dict:
        self._vault_token = self.login(role_id, secret_id)
        data = self.lookup_secret_id(role_name, secret_id)
        cidrs = list(set(data["cidr_list"] + data["token_bound_cidrs"]))
        metadata = data["metadata"]

        creation_time = Utils.parse_datetime(data["creation_time"])
        try:
            expiration_time = Utils.parse_datetime(data["expiration_time"])
        except ValueError:
            expiration_time = None

        ret = {
            "creation_time": creation_time,
            "expiration_time": expiration_time,
            "rotated_secret_id": False,
        }

        if self.rotation_strategy.rotate(creation_time, expiration_time):
            secret_id = Utils.gen_random_password()
            ret["vault_response"] = self.set_secret_id(
                role_name=role_name, secret_id=secret_id, wrap_ttl=None, cidrs=cidrs, metadata=metadata
            )
            ret["rotated_secret_id"] = True

        return ret

    def login(self, role_id: str, secret_id: str) -> str:
        """ Login using an Approle. Returns the client token after successful login. """
        url = urllib.parse.urljoin(self._vault_address, f"v1/auth/{self._mount_path}/login")
        data = {"role_id": role_id, "secret_id": secret_id}
        resp = self._http_pool.post(url=url, data=data)
        if resp.ok:
            return resp.json()["auth"]["client_token"]
        raise VaultException(resp.status_code, url, resp.text)

    def unwrap(self, token: str) -> Dict[str, Any]:
        """ Unwraps a secret_id. """
<<<<<<< HEAD
        url = urllib.parse.urljoin(self._vault_address, "v1/sys/wrapping/unwrap")
        resp = requests.post(url=url, headers={TOKEN_HEADER: token})
=======
        url = urllib.parse.urljoin(self._vault_address, f"v1/sys/wrapping/unwrap")
        resp = self._http_pool.post(url=url, headers={TOKEN_HEADER: token})
>>>>>>> 9a0cf960
        if resp.ok:
            return resp.json()["data"]
        raise VaultException(resp.status_code, url, resp.text)


def run(vault_client: VaultClient, args: argparse.Namespace, json_output: JsonOutput) -> None:
    available_commands = {}
    for clazz in Command.__subclasses__():
        available_commands[clazz._cmd_id] = clazz

    if args.subparser_name not in available_commands:
        raise ValueError(f"No such cmd: {args.subparser_name}")

    cmd = available_commands[args.subparser_name]
    obj = cmd(vault_client, json_output)
    obj.run(args)


def main() -> None:
    args = ParsingUtils.parse_args()

    logging.basicConfig(level=logging.INFO, format="%(levelname)s - %(message)s")
    if args.quiet:
        logging.disable(logging.WARNING)

    json_output = JsonDisabledOutput()
    if args.json_output:
        json_output = JsonStdOutput()

    try:
        ParsingUtils.validate_args(args)
        vault_client = VaultClient(addr=args.vault_address, token=args.vault_token, mount_path=args.mount_path)
        run(vault_client, args, json_output)
    except ValueError as err:
        logging.error("Value error: %s", err)
        json_output.communicate(False, {"error": f"Missing value: {err}"})
        sys.exit(1)
    except VaultException as err:
        logging.error("Vault returned status_code %d for url %s: %s", err.status_code, err.url, err.text)
        json_output.communicate(False, {"status_code": err.status_code})
        sys.exit(1)
    except requests.exceptions.ConnectionError as err:
        logging.error("Could not talk to vault")
        json_output.communicate(False, {"error": f"could not communicate with vault: {err}"})
        sys.exit(1)


class Command(ABC):
    def __init__(self, vault_client: VaultClient, output: JsonOutput):
        self.vault_client = vault_client
        self.output = output

    @abstractmethod
    def run(self, args: argparse.Namespace) -> None:
        pass


class CommandListRoles(Command):
    _cmd_id = CMD_LIST_ROLES

    def run(self, args: argparse.Namespace) -> None:
        role_names = self.vault_client.list_role_names()
        self.output.communicate(True, {"role_names": role_names})


class CommandGetRoleId(Command):
    _cmd_id = CMD_GET_ROLE_ID

    def run(self, args: argparse.Namespace) -> None:
        role_id = self.vault_client.get_role_id(args.role_name)
        self.output.communicate(True, {"role_id": role_id, "role_name": args.role_name})


class CommandDeleteRole(Command):
    _cmd_id = CMD_DELETE_ROLE

    def run(self, args: argparse.Namespace) -> None:
        success = self.vault_client.delete_role(args.role_name)
        self.output.communicate(success, {"role_name": args.role_name})


class CommandUnwrapSecretId(Command):
    _cmd_id = CMD_UNWRAP_SECRET_ID

    def run(self, args: argparse.Namespace) -> None:
        token = ParsingUtils.get_token(args)
        if not token:
            raise ValueError("Could not find token")

        ret = {
            "vault_response": self.vault_client.unwrap(token)
        }
        Utils.process_new_secret_id(ret, args)
        self.output.communicate(True, ret)


class CommandLookupSecretId(Command):
    _cmd_id = CMD_LOOKUP_SECRET_ID

    def run(self, args: argparse.Namespace) -> None:
        secret_id = ParsingUtils.get_secret_id(args)
        ret = self.vault_client.lookup_secret_id(args.role_name, secret_id)
        self.output.communicate(True, ret)


class CommandLoginApprole(Command):
    _cmd_id = CMD_LOGIN_APPROLE

    def run(self, args: argparse.Namespace) -> None:
        secret_id = ParsingUtils.get_secret_id(args)
        logging.info("Trying to login to Approle...")
        token = self.vault_client.login(args.role_id, secret_id)
        ret = {}
        if args.token_file:
            logging.info("Writing token to file '%s'", args.token_file)
            Utils.write_text_to_file(token, args.token_file)
        else:
            logging.warning("Printing token to stdout, regard writing it to a file")
            logging.info("Login token is %s", token)
            ret["token"] = token
        self.output.communicate(True, ret)


class CommandDestroySecretId(Command):
    _cmd_id = CMD_DESTROY_SECRET_ACCESSOR_ID

    def run(self, args: argparse.Namespace) -> None:
        if args.secret_id_accessor:
            destroyed = self.vault_client.destroy_secret_id_accessor(args.role_name, args.secret_id_accessor)
        else:
            if args.secret_id_file:
                secret_id = Utils.read_from_file(args.secret_id_file)
            else:
                secret_id = args.secret_id
            destroyed = self.vault_client.destroy_secret_id(args.role_name, secret_id)
        self.output.communicate(destroyed, {"role_name": args.role_name})


class CommandDestroyAllSecretIds(Command):
    _cmd_id = CMD_DESTROY_ALL_SECRET_ACCESSOR_ID

    def run(self, args: argparse.Namespace) -> None:
        destroyed, errors = self.vault_client.destroy_secret_id_accessors(args.role_name)
        self.output.communicate(errors == 0, {"destroyed": destroyed, "errors": errors, "role_name": args.role_name})


class CommandListSecretIdAccessors(Command):
    _cmd_id = CMD_LIST_SECRET_ID_ACCESSORS

    def run(self, args: argparse.Namespace) -> None:
        secret_id_accessors = self.vault_client.get_secret_id_accessors(args.role_name)
        self.output.communicate(True, {"secret_id_accessors": secret_id_accessors, "role_name": args.role_name})


class CommandAddSecretId(Command):
    _cmd_id = CMD_ADD_SECRET_ID

    def run(self, args: argparse.Namespace) -> None:
        role_name = ParsingUtils.get_role_name(args)
        if args.push_secret_id:
            secret_id = ParsingUtils.get_secret_id(args)
            if not secret_id:
                secret_id = Utils.gen_random_password()
                logging.info("Creating new client-side generated secret_id for role_name %s", role_name)
            else:
                logging.info("Using locally supplied secret_id for role_name %s", role_name)
        else:
            secret_id = None
            logging.info("Generating secret_id on server side")

        if args.destroy_others:
            accessors = self.vault_client.get_secret_id_accessors(role_name)
            if accessors:
                logging.info("Destroying other secret_id_accessors for role name %s", role_name)
                destroyed, errors = self.vault_client.destroy_secret_id_accessors(role_name)
                logging.info("Destroyed %d, encountered %d errors", destroyed, errors)

        cidr = args.limit_cidr
        if args.auto_limit_cidr:
            looked_up = Utils.lookup_host(args.auto_limit_cidr)
            if not looked_up:
                logging.error("Looking up host %s for automatically detect CIDR failed", args.auto_limit_cidr)
            cidr = list(set(cidr + looked_up))

        if cidr:
            logging.info("Using CIDRs '%s' as token and secret_id_bound_cidr and token_bound_cidr", cidr)

        ret = {"vault_response": self.vault_client.set_secret_id(
            role_name=role_name, secret_id=secret_id, wrap_ttl=args.wrap_ttl, cidrs=cidr, metadata=args.metadata
        )}

        Utils.process_new_secret_id(ret, args, is_wrapped=args.wrap_ttl is not None and args.wrap_ttl > 0)
        self.output.communicate(True, ret)


class CommandRotateSecretId(Command):
    _cmd_id = CMD_ROTATE_SECRET_ID

    def run(self, args: argparse.Namespace) -> None:
        if args.metric_file:
            json_output = PrometheusWrapperOutput(args.metric_file, self.output)

        role_id = ParsingUtils.get_role_id(args)
        role_name = ParsingUtils.get_role_name(args)
        secret_id = ParsingUtils.get_secret_id(args)
        # role_name not required, if not specified use role_id
        if not role_name:
            role_name = role_id

        logging.info("Creating new secret_id for role_name '%s'", role_name)
        ret = self.vault_client.rotate_secret_id(role_id, secret_id, role_name)
        CommandRotateSecretId._log_rotation(ret["rotated_secret_id"], ret["creation_time"], ret["expiration_time"])
        if not ret["rotated_secret_id"]:
            # secret_id has not been rotated
            json_output.communicate(True, ret)
            sys.exit(0)

        Utils.process_new_secret_id(ret, args)

        accessors_data = []
        for secret_id_accessor in self.vault_client.get_secret_id_accessors(role_name):
            accessors_data.append(self.vault_client.lookup_secret_id_accessor(role_name, secret_id_accessor))

        logging.info("Fetched %d secret_id_accessors for role_name '%s'", len(accessors_data), role_name)
        sorted_accessors = sorted(accessors_data, key=lambda a: a["creation_time"], reverse=True)
        delete_secret_id_accessors = [a["secret_id_accessor"] for a in sorted_accessors[1:]]
        ret["destroyed"], ret["errors"] = self.vault_client.destroy_secret_id_accessors(role_name,
                                                                                   delete_secret_id_accessors)
        logging.info("Destroyed %d secret_id_accessors, %d errors occured", ret["destroyed"], ret["errors"])
        json_output.communicate(True, ret)

    @staticmethod
    def _log_rotation(rotated: bool, creation_time: datetime, expiration_time: datetime) -> None:
        """Calculates and logs information about secret_id_rotation."""
        if rotated:
            action = "secret_id has been rotated"
        else:
            action = "No secret_id rotation needed"

        expiry_str = ""
        if expiration_time:
            expiry = expiration_time - datetime.now(timezone.utc)
            expiry_str = f", expiry in {expiry}"

        logging.info(
            "%s, creation_time: '%s', expiration_time: '%s'%s",
            action,
            creation_time,
            expiration_time,
            expiry_str,
        )


class Utils:
    @staticmethod
    def parse_datetime(date: str) -> datetime:
        return iso8601.parse_date(date)

    @staticmethod
    def lookup_host(hostname: str) -> List[str]:
        try:
            return [f"{socket.gethostbyname(hostname)}/32"]
        except socket.gaierror:
            return []

    @staticmethod
    def gen_random_password() -> str:
        return str(uuid.uuid4())

    @staticmethod
    def extract_value_from_json_file(json_path: str, json_file: str) -> Optional[Any]:
        with open(json_file, encoding="utf-8") as content:
            data = json.load(content)

            value = data
            for k in json_path.lstrip(".").split("."):
                value = value[k]

            return value

    @staticmethod
    def write_text_to_file(text: str, file_path: str) -> None:
        Path(file_path).expanduser().write_text(text)

    @staticmethod
    def upsert_json_file(value: str, json_file: str, json_path: str = ".secret_id") -> None:
        valid_json = False
        if Path(json_file).expanduser().exists():
            try:
                json.loads(json_file)
                valid_json = True
            except json.decoder.JSONDecodeError:
                pass

        content = {}
        if valid_json:
            content = json.loads(json_file)
        path = json_path.lstrip(".").split(".")
        if len(path) != 1:
            # TODO: Implement
            raise ValueError(f"Only supporting flat json_paths for now (len == 1). You supplied: {path}")
        content[path[0]] = value
        Path(json_file).expanduser().write_text(json.dumps(content))

    @staticmethod
    def is_secure_file(file_path: str) -> bool:
        st = os.stat(Path(file_path).expanduser())
        return not bool(st.st_mode & stat.S_IRGRP) and not bool(st.st_mode & stat.S_IROTH)

    @staticmethod
    def read_from_file(file_path: str) -> str:
        p = Path(file_path).expanduser()
        if p.is_file():
            return p.read_text(encoding="utf-8").rstrip("\n")
        raise ValueError(f"Can not read from non-existent file '{p.name}'")

    @staticmethod
    def process_new_secret_id(ret: Dict[str, Any], args: argparse.Namespace, is_wrapped: bool = False) -> None:
        """Decide how to process the newly created secret_id. Either write it to a json or flat file or print it."""
        leaf = "secret_id"
        if is_wrapped:
            leaf = "token"

        secret_value = ret["vault_response"][leaf]

        if args.secret_id_file:
            del ret["vault_response"][leaf]
            Utils.write_text_to_file(secret_value, args.secret_id_file)
            logging.info("Wrote %s to file '%s'", leaf, args.secret_id_file)
        elif args.secret_id_json_file:
            del ret["vault_response"][leaf]
            Utils.upsert_json_file(secret_value, args.secret_id_json_file, args.secret_is_json_path)
            logging.info("Wrote %s to file '%s'", leaf, args.secret_id_file)
        else:
            logging.warning("Printing sensitive data is disregarded, consider writing it to a file!")
            logging.info("New %s is: %s", leaf, secret_value)


class KeyValueAction(argparse.Action):
    """ Argparse action to parse a dict. """
    def __call__(self, parser, namespace, values, option_string=None):
        setattr(namespace, self.dest, dict())

        for value in values:
            key, value = value.split("=")
            getattr(namespace, self.dest)[key] = value


class ParsingUtils:
    @staticmethod
    def get_token(args: argparse.Namespace) -> Optional[str]:
        if args.token:
            logging.info("Using token via args")
            return args.token

        if args.token_file:
            logging.info("Trying to read token from file %s", args.token_file)
            return Utils.read_from_file(args.token_file)

        logging.info("Trying env var VAULT_TOKEN for token")
        return os.getenv("VAULT_TOKEN")

    @staticmethod
    def get_role_id(args: argparse.Namespace) -> str:
        """ Try to extract role_id from whereever the user wants to retrieve it from. """
        if args.role_id_json_file:
            if not Utils.is_secure_file(args.role_id_json_file):
                logging.warning("Permissions of file '%s' too liberal, consider setting more restrictive permissions",
                                args.role_id_json_file)
            role_id = Utils.extract_value_from_json_file(args.role_id_json_path, args.role_id_json_file)
            logging.info("Read role_id '%s' from JSON file '%s'", role_id, args.role_id_json_file)
        else:
            role_id = args.role_id

        return role_id

    @staticmethod
    def get_role_name(args: argparse.Namespace) -> str:
        """ Try to extract role_name from whereever the user wants to retrieve it from. """
        if args.role_name_json_file:
            if not Utils.is_secure_file(args.role_name_json_file):
                logging.warning("Permissions of file '%s' too liberal, consider setting more restrictive permissions",
                                args.role_name_json_file)
            role_name = Utils.extract_value_from_json_file(args.role_name_json_path, args.role_name_json_file)
            logging.info("Read role_name '%s' from JSON '%s'", role_name, args.role_name_json_file)
        else:
            role_name = args.role_name

        return role_name

    @staticmethod
    def get_secret_id(args: argparse.Namespace) -> Optional[str]:
        """ Try to extract secret_id from whereever the user wants to retrieve it from. """
        if args.secret_id_file:
            if not Utils.is_secure_file(args.secret_id_file):
                raise ValueError(f"Permissions of file {args.secret_id_file} too liberal, not continuing")
            secret_id = Utils.read_from_file(args.secret_id_file)
            logging.info("Read secret_id from file '%s'", args.secret_id_file)
        elif args.secret_id_json_file:
            if not Utils.is_secure_file(args.secret_id_json_file):
                raise ValueError(f"Permissions of file {args.secret_id_json_file} too liberal, not continuing")
            secret_id = Utils.extract_value_from_json_file(args.secret_id_json_path, args.secret_id_json_file)
            logging.info("Read secret_id from JSON file '%s'", args.secret_id_json_file)
        else:
            try:
                secret_id = args.secret_id
            except AttributeError:
                secret_id = None

        return secret_id

    @staticmethod
    def parse_args() -> argparse.Namespace:
        conf_parser = argparse.ArgumentParser(
            description=__doc__,  # printed with -h/--help
            # Don't mess with format of description
            formatter_class=argparse.RawDescriptionHelpFormatter,
            # Turn off help, so we print all options in response to -h
            add_help=False,
        )
        conf_parser.add_argument("-c", "--config", help="Specify config file", metavar="FILE")
        group_args, remaining_argv = conf_parser.parse_known_args()
        config_values = {}

        if group_args.config:
            try:
                config_file = Path(group_args.config).expanduser()
                with open(config_file) as cf:
                    config = json.load(cf)
                    config_values.update(config)
            except json.decoder.JSONDecodeError as err:
                logging.error("Config file is not well formatted: %s", err)
                sys.exit(1)

        parser = argparse.ArgumentParser(parents=[conf_parser])
        parser.add_argument("-j", "--json-output", action="store_true", default=False)
        parser.add_argument("-q", "--quiet", action="store_true", default=False)
        parser.add_argument("-a", "--vault-address",
                            help="The address to reach vault. If not specified, uses VAULT_ADDR env var.")
        parser.add_argument("-t", "--vault-token",
                            help="The token to use. If not specified, uses VAULT_TOKEN env var or ~/.vault-token file.")
        parser.add_argument("--mount-path", default="approle")

        command_subparsers = parser.add_subparsers(help="sub-command help", dest="subparser_name")
        command_subparsers.add_parser(CMD_LIST_ROLES, help="List all approles by name")

        #############################################################################################
        # get-role-id
        #############################################################################################
        get_role_id = command_subparsers.add_parser(CMD_GET_ROLE_ID, help="Get role_id for a given approle name")
        get_role_id.add_argument("-r", "--role-name", required=True)

        #############################################################################################
        # delete-role
        #############################################################################################
        get_role_id = command_subparsers.add_parser(CMD_DELETE_ROLE, help="Delete an approle")
        get_role_id.add_argument("-r", "--role-name", required=True)

        #############################################################################################
        # list-secret-accessor-id
        #############################################################################################
        list_secret_accessor_ids = command_subparsers.add_parser(CMD_LIST_SECRET_ID_ACCESSORS,
                                                                 help="List all secret_id_accessors for a role")
        list_secret_accessor_ids.add_argument("-r", "--role-name", required=True)

        #############################################################################################
        # lookup-secret-id
        #############################################################################################
        lookup_secret_id = command_subparsers.add_parser(CMD_LOOKUP_SECRET_ID, help="Lookup a secret_id")
        lookup_secret_id.add_argument("-r", "--role-name", required=True)
        lookup_secret_id.add_argument("--secret-id-json-path", default=".secret_id")
        group = lookup_secret_id.add_mutually_exclusive_group(required=True)
        group.add_argument("--secret-id", help="secret_id to use.")
        group.add_argument("--secret-id-file", help="Read secret_id from this file.")
        group.add_argument("--secret-id-json-file", help="Read secret_id from this JSON-encoded file.")

        #############################################################################################
        # login
        #############################################################################################
        login = command_subparsers.add_parser(CMD_LOGIN_APPROLE, help="Login to an approle")
        login.add_argument("--secret-id-json-path", default=".secret_id")
        login.add_argument("-r", "--role-id", required=True, help="role_id of the Approle to login.")
        login.add_argument("--token-file", help="Write acquired token to this file.")
        group = login.add_mutually_exclusive_group(required=True)
        group.add_argument("--secret-id", help="secret_id to use.")
        group.add_argument("--secret-id-file", help="Read secret_id from this file.")
        group.add_argument("--secret-id-json-file", help="Read secret_id from this JSON-encoded file.")

        #############################################################################################
        # destroy-secret-accessor-id
        #############################################################################################
        destroy_secret_accessor_id = command_subparsers.add_parser(
            CMD_DESTROY_SECRET_ACCESSOR_ID,
            help="Destroy a secret_id_accessor for a given role_name",
        )
        destroy_secret_accessor_id.add_argument("-r", "--role-name", required=True)
        group = destroy_secret_accessor_id.add_mutually_exclusive_group(required=True)
        group.add_argument("-i", "--secret-id")
        group.add_argument("-f", "--secret-id-file")
        group.add_argument("-a", "--secret-id-accessor")

        #############################################################################################
        # destroy-all-secret-accessor-ids
        #############################################################################################
        destroy_all_secret_accessor_ids = command_subparsers.add_parser(
            CMD_DESTROY_ALL_SECRET_ACCESSOR_ID,
            help="Destroy all secret_id_accessors for a given role_name",
        )
        destroy_all_secret_accessor_ids.add_argument("-r", "--role-name", required=True)

        #############################################################################################
        # unwrap-secret-id
        #############################################################################################
        unwrap_secret_id = command_subparsers.add_parser(CMD_UNWRAP_SECRET_ID, help="Unwrap a secret_id from a token")
        group = unwrap_secret_id.add_mutually_exclusive_group(required=False)
        group.add_argument("-t", "--token")
        group.add_argument("-tf", "--token-file")

        group = unwrap_secret_id.add_mutually_exclusive_group(required=False)
        group.add_argument("--secret-id-json-file")
        group.add_argument("--secret-id-file")

        #############################################################################################
        # add-secret-id
        #############################################################################################
        add_secret_id = command_subparsers.add_parser(CMD_ADD_SECRET_ID, help="Add another secret-id to a role")
        add_secret_id.add_argument("--role-name-json-path", default=".role_name")
        add_secret_id.add_argument("--secret-id-json-path", default=".secret_id")
        add_secret_id.add_argument(
            "-w", "--wrap-ttl", type=int, default=None,
            help="Wraps the secret_id. Argument is specified in seconds."
        )
        add_secret_id.add_argument(
            "-a",
            "--auto-limit-cidr",
            help="Limits secret_id usage and token_usage to CIDR blocks.",
        )
        add_secret_id.add_argument(
            "-l",
            "--limit-cidr",
            default=list(),
            action="append",
            help="Limits secret_id usage and token_usage to CIDR blocks.",
        )
        add_secret_id.add_argument(
            "-d",
            "--destroy-others",
            default=False,
            action="store_true",
            help="Destroys other secret_id_accesors for this role.",
        )
        add_secret_id.add_argument("--metadata", nargs="*", action=KeyValueAction)
        add_secret_id.add_argument("-p", "--push-secret-id", action="store_true", default=False)

        group = add_secret_id.add_mutually_exclusive_group(required=True)
        group.add_argument("-r", "--role-name", help="The role name to add the secret_id to")
        group.add_argument("-rj", "--role-name-json-file", help="The role name to add the secret_id to")
        group.set_defaults(**config_values)
        group.required = ParsingUtils._is_supplied_by_config(group, config_values)

        group = add_secret_id.add_mutually_exclusive_group(required=False)
        group.add_argument("-sf", "--secret-id-file", help="Flat file that contains the AppRole's secret_id",)
        group.add_argument("-sj", "--secret-id-json-file", help="JSON encoded file that contains the AppRole's secret_id")
        group.set_defaults(**config_values)

        #############################################################################################
        # rotate-secret-id
        #############################################################################################
        rotate_secret_id = command_subparsers.add_parser(CMD_ROTATE_SECRET_ID, help="Rotate secret-id")
        rotate_secret_id.add_argument("--role-name-json-path", default=".role_name", help="JSON path to role-name")
        rotate_secret_id.add_argument("--role-id-json-path", default=".role_id", help="JSON path to role-id")
        rotate_secret_id.add_argument("--secret-id-json-path", default=".secret_id", help="JSON path to secret-id")
        rotate_secret_id.add_argument("--metric-file", help="File to write prometheus metrics to")
        rotate_secret_id.add_argument("--ignore-cidr", help="Ignore previously attached CIDRs")

        group = rotate_secret_id.add_mutually_exclusive_group(required=True)
        group.add_argument("--role-id", help="The AppRole role_id.")
        group.add_argument("--role-id-json-file", help="JSON encoded file that contains the AppRole's role_id")
        group.set_defaults(**config_values)
        group.required = ParsingUtils._is_supplied_by_config(group, config_values)

        group = rotate_secret_id.add_mutually_exclusive_group(required=True)
        group.add_argument("--secret-id", help="The secret_id to use for authentication")
        group.add_argument("--secret-id-file", help="Flat file that contains the AppRole's secret_id")
        group.add_argument("--secret-id-json-file", help="JSON encoded file that contains the AppRole's secret_id")
        group.set_defaults(**config_values)
        group.required = ParsingUtils._is_supplied_by_config(group, config_values)

        group = rotate_secret_id.add_mutually_exclusive_group(required=True)
        group.add_argument("--role-name", help="The AppRole's role_name. If not specified, uses the role_id.")
        group.add_argument("--role-name-json-file", help="JSON encoded file that contains the AppRole's secret_id")
        group.set_defaults(**config_values)
        group.required = ParsingUtils._is_supplied_by_config(group, config_values)

        parser.set_defaults(**config_values)

        if len(sys.argv) == 1:
            parser.print_help(sys.stderr)
            sys.exit(1)

        return parser.parse_args(remaining_argv)

    @staticmethod
    def _is_supplied_by_config(group: argparse._MutuallyExclusiveGroup, conf: Dict[str, Any]) -> bool:
        """Hacky way to check if all arguments have been provided by a config file for a mutually exclusive group."""
        group_args = []
        for arg in group._group_actions:
            group_args.append(arg.dest)

        count = 0
        for val in group_args:
            if val in conf:
                count += 1
        return count == len(group_args) or count == 0

    @staticmethod
    def validate_args(args: argparse.Namespace) -> None:
        if args.quiet and not args.json_output and not args.secret_id_file:
            raise ValueError("Can not use quiet=true, json=false and --secret_id")

        if args.subparser_name == CMD_ADD_SECRET_ID:
            if args.wrap_ttl and (60 >= args.wrap_ttl or args.wrap_ttl > 7200):
                raise ValueError("wrap_ttl must be 60 >= args.wrap_ttl >= 7200")


class JsonStdOutput(JsonOutput):
    def communicate(self, success: bool, pairs: Dict) -> None:
        if not pairs:
            return
        pairs["success"] = success
        print(json.dumps(pairs, default=str))


class JsonDisabledOutput(JsonOutput):
    def communicate(self, success: bool, paris: Dict) -> None:
        pass


class PrometheusWrapperOutput:
    _metric_prefix = "vault_approle_rotation"

    def __init__(self, metric_file: Path, wrapper: JsonOutput = None):
        if isinstance(metric_file, str):
            metric_file = Path(metric_file)
        self.metric_file = metric_file
        if not wrapper:
            wrapper = JsonDisabledOutput()
        self.wrapper = wrapper

    def communicate(self, success: bool, pairs: Dict) -> None:
        try:
            buffer = self._collect(pairs)
            logging.info("Writing metrics to file %s", self.metric_file)
            self.write_metrics(buffer)
        except Exception as err:
            logging.error("Could not write metrics: %s", err)

        self.wrapper.communicate(success, pairs)

    def write_metrics(self, metrics_data: io.StringIO) -> None:
        tmp_file = f"{self.metric_file}.{os.getpid()}"
        try:
            with open(tmp_file, mode="w", encoding="utf-8") as fd:
                print(metrics_data.getvalue(), file=fd)
            shutil.move(tmp_file, self.metric_file)
        finally:
            metrics_data.close()

    def _collect(self, pairs: Dict[str, Any]) -> io.StringIO:
        buffer = io.StringIO()
        for key in pairs:
            val = pairs[key]
            if isinstance(val, str):
                continue
            if isinstance(val, bool):
                val = 1 if val else 0
                buffer.write(f"# HELP {self._metric_prefix}_{key}_bool Auto-generated, sorry\n")
                buffer.write(f"# TYPE {self._metric_prefix}_{key}_bool gauge\n")
                buffer.write(f"{self._metric_prefix}_{key}_bool {val}\n")
            elif isinstance(val, datetime):
                val = val.timestamp()
                buffer.write(f"# HELP {self._metric_prefix}_{key}_timestamp_seconds Auto-generated, sorry\n")
                buffer.write(f"# TYPE {self._metric_prefix}_{key}_timestamp_seconds gauge\n")
                buffer.write(f"{self._metric_prefix}_{key}_timestamp_seconds {val}\n")
            elif isinstance(val, dict) and "secret_id_ttl" in val:
                val = val["secret_id_ttl"]
                buffer.write(f"# HELP {self._metric_prefix}_{key}_timestamp_seconds Time until the secret_id expires in seconds\n")
                buffer.write(f"# TYPE {self._metric_prefix}_{key}_timestamp_seconds gauge\n")
                buffer.write(f"{self._metric_prefix}_{'secret_id_ttl'}_timestamp_seconds {val}\n")
            else:
                buffer.write(f"# HELP {self._metric_prefix}_{key}_total Auto-generated, sorry\n")
                buffer.write(f"# TYPE {self._metric_prefix}_{key}_total gauge\n")
                buffer.write(f"{self._metric_prefix}_{key}_total {val}\n")
        return buffer



class DefaultRotationStrategy(SecretIdRotationStrategy):
    """Always rotate."""

    def rotate(self, creation_time: datetime, expiration_time: datetime) -> bool:
        return True


class MinLifetimeRotationPolicy(SecretIdRotationStrategy):
    """Rotate after passing x seconds until expiration time given there is an expiration time. Rotate if there's no
    expiration time."""

    def __init__(self, min_lifetime_seconds: int):
        self.min_lifetime_left_seconds = min_lifetime_seconds

    def rotate(self, creation_time: datetime, expiration_time: datetime) -> bool:
        if not expiration_time:
            return True

        diff = expiration_time - datetime.now(timezone.utc)
        return self.min_lifetime_left_seconds > diff.total_seconds()


class MaxAgeRotationStrategy(SecretIdRotationStrategy):
    """Rotate after x seconds have passed since creation time."""

    def __init__(self, max_age_seconds: int):
        self.max_age_seconds = max_age_seconds

    def rotate(self, creation_time: datetime, expiration_time: datetime) -> bool:
        if not expiration_time:
            return True

        diff = datetime.now(timezone.utc) - creation_time
        return diff.total_seconds() > self.max_age_seconds


class MaxPercentageRotationStrategy(SecretIdRotationStrategy):
    """Rotate after reaching x percent of the total lifetime if an expiration time is defined, otherwise rotate."""

    def __init__(self, max_lifetime_percentage: int):
        self.max_lifetime_percentage = max_lifetime_percentage

    def rotate(self, creation_time: datetime, expiration_time: datetime) -> bool:
        if not expiration_time:
            return True

        lifetime_seconds = (expiration_time - creation_time).total_seconds()
        passed_seconds = (datetime.now(timezone.utc) - creation_time).total_seconds()
        passed_percent = passed_seconds * 100 / lifetime_seconds
        return passed_percent >= self.max_lifetime_percentage


if __name__ == "__main__":
    main()<|MERGE_RESOLUTION|>--- conflicted
+++ resolved
@@ -273,13 +273,8 @@
 
     def unwrap(self, token: str) -> Dict[str, Any]:
         """ Unwraps a secret_id. """
-<<<<<<< HEAD
         url = urllib.parse.urljoin(self._vault_address, "v1/sys/wrapping/unwrap")
-        resp = requests.post(url=url, headers={TOKEN_HEADER: token})
-=======
-        url = urllib.parse.urljoin(self._vault_address, f"v1/sys/wrapping/unwrap")
         resp = self._http_pool.post(url=url, headers={TOKEN_HEADER: token})
->>>>>>> 9a0cf960
         if resp.ok:
             return resp.json()["data"]
         raise VaultException(resp.status_code, url, resp.text)
