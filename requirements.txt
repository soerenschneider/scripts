--- conflicted
+++ resolved
@@ -3,11 +3,7 @@
 lineinfile==0.4.0
 
 # aws
-<<<<<<< HEAD
 boto3==1.34.135
-=======
-boto3==1.35.14
->>>>>>> 18046937
 
 # circadian
 suntime==1.3.2
